using JSON
using CSV
using DataFrames

function readfile(file_path)
    open(file_path) do f 
        lines = readlines(f)
        return lines
    end
end

# Returns a requisite as a string for visualization
function requisite_to_string(req::Requisite)
    if req == pre
        return "prereq"
    elseif req == co
        return "coreq"
    else
        return "strict-coreq"
    end
end

function remove_empty_lines(file_path)
    if file_path[end-3:end] != ".csv"
        throw("Input is not a csv file")
    end
    temp_file = file_path[1:end-4] * "_temp.csv"
    file = readfile(file_path)
    open(temp_file,"w") do f  
        new_file = ""
        for line in file
            line = replace(line, "\r"=> "")
            if length(line)>0 && !startswith(replace(line,"\""=>""), "#")
                line= line * "\n"
                new_file = new_file * line
            end
        end
        if length(new_file)>0
            new_file = chop(new_file)
        end
        write(f,new_file)
    end
    return temp_file
end

function find_courses(courses,course_id)
    for course in courses
        if course_id == course.id
            return true
        end
    end
    return false
end

function course_line(course,term_id)
    course_ID = course.id
    course_name = course.name
    course_prefix = course.prefix
    course_num = course.num
    course_vertex = course.vertex_id 
    course_prereq = "\""
    course_coreq = "\""
    course_scoreq = "\""
    for requesite in course.requisites
        if requesite[2] == pre
            course_prereq=course_prereq*string(requesite[1])*","
        elseif requesite[2] == co
            course_coreq=course_coreq*string(requesite[1])*","
        elseif requesite[2] == strict_co
            course_scoreq=course_scoreq*string(requesite[1])*","
        end
    end
    course_prereq = chop(course_prereq)
    if length(course_prereq)>0
        course_prereq=course_prereq* "\""
    end
    course_coreq = chop(course_coreq)
    if length(course_coreq)>0
        course_coreq=course_coreq* "\""
    end
    course_scoreq = chop(course_scoreq)
    if length(course_scoreq)>0
        course_scoreq=course_scoreq* "\""
    end                           
    course_chours = course.credit_hours
    course_inst = course.institution
    course_canName = course.canonical_name
    course_term = typeof(term_id) == Int ? string(term_id) : term_id
    c_line= "\n"*string(course_ID)*","*string(course_name)*","*string(course_prefix)*","*string(course_num)*","*
                    string(course_prereq)*","*string(course_coreq)*","*string(course_scoreq)*","*
                    string(course_chours)*","*string(course_inst)*","*string(course_canName)*","* course_term
    return c_line 
end

"""
write_csv(curric::Curriculum, file_path::AbstractString="temp.csv")


"""
function write_csv(curric::Curriculum, file_path::AbstractString="temp.csv")
    dict_curric_degree_type = Dict(AA=>"AA", AS=>"AS", AAS=>"AAS", BA=>"BA", BS=>"BS")
    dict_curric_system = Dict(semester=>"semester", quarter=>"quarter")
    open(file_path, "w") do csv_file
        #11 colums
        course_header="\nCourse ID,Course Name,Prefix,Number,Prerequisites,Corequisites,Strict-Corequisites,Credit Hours,Institution,Canonical Name"
        curric_name = "Curriculum,"* string(curric.name) *",,,,,,,,"
        write(csv_file, curric_name)   
        curric_ins = "\nInstitution,"*string(curric.institution)*",,,,,,,,"
        write(csv_file,curric_ins) 
        curric_dtype="\nDegree Type,"*string(dict_curric_degree_type[curric.degree_type])*",,,,,,,,"
        write(csv_file,curric_dtype) 
        curric_stype="\nSystem Type,"*string(dict_curric_system[curric.system_type])*",,,,,,,,"
        write(csv_file,curric_stype) 
        curric_CIP="\nCIP,"*string(curric.CIP)*",,,,,,,,"
        write(csv_file,curric_CIP) 
        write(csv_file,"\nCourses,,,,,,,,,") 
        write(csv_file,course_header) 
        for course in curric.courses
            write(csv_file, course_line(course,""))
        end
        
        all_course_lo = Dict{Int,Array{LearningOutcome,1}}()
        for course in curric.courses
            if length(course.learning_outcomes)>0
                all_course_lo[course.id] = course.learning_outcomes
            end
        end
        
        if length(all_course_lo)>0
            write(csv_file,"\nCourse Learning Outcomes,,,,,,,,,") 
            write(csv_file,"\nCourse ID,Learning Outcome ID,Learning Outcome,Description,Requisites,Hours,,,,") 
            for lo_arr in all_course_lo
                for lo in lo_arr[2]
                    course_ID = lo_arr[1]
                    lo_ID = lo.id
                    lo_name=lo.name
                    lo_desc=lo.description
                    lo_prereq = "\""
                    for requesite in lo.requisites
                        lo_prereq=lo_prereq*string(requesite[1])*","
                    end
                    lo_prereq = chop(lo_prereq)
                    if length(lo_prereq)>0
                       lo_prereq=lo_prereq* "\""
                    end
                    lo_hours=lo.hours
                    lo_line = "\n"*string(course_ID)*","*string(lo_ID)*","*string(lo_name)*","*string(lo_desc)*","*
                                    string(lo_prereq)*","*string(lo_hours)*",,,,"
                    
                    write(csv_file,lo_line) 
                end
            end
        end
        if length(curric.learning_outcomes)>0
            write(csv_file,"\nCurriculum Learning Outcomes,,,,,,,,,") 
            write(csv_file,"\nLearning Outcome,Description,,,,,,,,") 
            for lo in curric.learning_outcomes
                lo_name=lo.name
                lo_desc=lo.description
                lo_line = "\n"*string(lo_name)*","*string(lo_desc)*",,,,,,,,"
                write(csv_file,lo_line) 
            end 
        end
        
    end
    return true
end

<<<<<<< HEAD
"""
write_csv(degree_plan::DegreePlan, file_path::AbstractString="temp.csv")


"""
function write_csv(original_plan::DegreePlan, file_path::AbstractString="temp.csv")
=======
function write_csv(original_plan::DegreePlan,file_path::AbstractString="temp.csv")
    if original_plan.name == "" && !isdefined(original_plan, :additional_courses)
        return write_csv(original_plan.curriculum, file_path)
    end
>>>>>>> eda94622
    dict_curric_degree_type = Dict(AA=>"AA", AS=>"AS", AAS=>"AAS", BA=>"BA", BS=>"BS")
    dict_curric_system = Dict(semester=>"semester", quarter=>"quarter")
    open(file_path, "w") do csv_file
        #11 colums
        course_header="\nCourse ID,Course Name,Prefix,Number,Prerequisites,Corequisites,Strict-Corequisites,Credit Hours,Institution,Canonical Name,Term"
        curric = original_plan.curriculum
        curric_name = "Curriculum,"* string(curric.name) *",,,,,,,,,"
        write(csv_file, curric_name)
        dp_name="\nDegree Plan,"*string(original_plan.name)*",,,,,,,,,"
        write(csv_file, dp_name)
        curric_ins = "\nInstitution,"*string(curric.institution)*",,,,,,,,,"
        write(csv_file,curric_ins) 
        curric_dtype="\nDegree Type,"*string(dict_curric_degree_type[curric.degree_type])*",,,,,,,,,"
        write(csv_file,curric_dtype) 
        curric_stype="\nSystem Type,"*string(dict_curric_system[curric.system_type])*",,,,,,,,,"
        write(csv_file,curric_stype) 
        curric_CIP="\nCIP,"*string(curric.CIP)*",,,,,,,,,"
        write(csv_file,curric_CIP) 
        write(csv_file,"\nCourses,,,,,,,,,,") 
        write(csv_file,course_header) 
        for (term_id,term) in enumerate(original_plan.terms)
            for course in term.courses
                if !isdefined(original_plan, :additional_courses) || !find_courses(original_plan.additional_courses,course.id)
                    write(csv_file, course_line(course,term_id)) 
                end
            end
        end
        if isdefined(original_plan, :additional_courses)
            write(csv_file,"\nAdditional Courses,,,,,,,,,,")
            write(csv_file,course_header) 
            for (term_id,term) in enumerate(original_plan.terms)
                for course in term.courses
                    if find_courses(original_plan.additional_courses,course.id)
                        write(csv_file,course_line(course,term_id)) 
                    end
                end
            end
        end

        all_course_lo = Dict{Int,Array{LearningOutcome,1}}()
        for (term_id,term) in enumerate(original_plan.terms)
            for course in term.courses
                if length(course.learning_outcomes)>0
                    all_course_lo[course.id] = course.learning_outcomes
                end
            end
        end
        if length(all_course_lo)>0
            write(csv_file,"\nCourse Learning Outcomes,,,,,,,,,,") 
            write(csv_file,"\nCourse ID,Learning Outcome ID,Learning Outcome,Description,Requisites,Hours,,,,,") 
            for lo_arr in all_course_lo
                for lo in lo_arr[2]
                    course_ID = lo_arr[1]
                    lo_ID = lo.id
                    lo_name=lo.name
                    lo_desc=lo.description
                    lo_prereq = "\""
                    for requesite in lo.requisites
                        lo_prereq=lo_prereq*string(requesite[1])*","
                    end
                    lo_prereq = chop(lo_prereq)
                    if length(lo_prereq)>0
                       lo_prereq=lo_prereq* "\""
                    end
                    lo_hours=lo.hours
                    lo_line = "\n"*string(course_ID)*","*string(lo_ID)*","*string(lo_name)*","*string(lo_desc)*","*
                                    string(lo_prereq)*","*string(lo_hours)*",,,,,"
                    
                    write(csv_file,lo_line) 
                end
            end
        end
        if length(curric.learning_outcomes)>0
            write(csv_file,"\nCurriculum Learning Outcomes,,,,,,,,,,") 
            write(csv_file,"\nLearning Outcome,Description,,,,,,,,,") 
            for lo in curric.learning_outcomes
                lo_name=lo.name
                lo_desc=lo.description
                lo_line = "\n"*string(lo_name)*","*string(lo_desc)*",,,,,,,,,"
                write(csv_file,lo_line) 
            end 
        end
        
    end
    return true
end

function update_plan(original_plan::DegreePlan, edited_plan::Dict{String,Any}, file_path::AbstractString="temp.csv")
    dict_requisite = Dict("prereq"=>pre, "coreq"=>co, "strict-coreq"=>strict_co)
    # Requisites might be updated by interface
    # Get all original courses without any requisite
    original_curriculum = original_plan.curriculum
    is_dp = original_plan.name != "" || isdefined(original_plan, :additional_courses) 
    original_courses = Dict{Int,Course}()
    new_courses_IDs = Dict{String,Int}()
    new_courses =  Dict{Int,Course}()
    for term in original_plan.terms
        for course in term.courses
            course.requisites = Dict{Int, Requisite}()
            original_courses[course.id] = course
        end
    end    
    num_terms = length(edited_plan["curriculum_terms"])
    terms = Array{Term}(undef, num_terms)
    all_courses = Array{Course}(undef, 0)
    courses_dict = Dict{Int, Course}()
    for i = 1:num_terms
        # grab the current term
        current_term = edited_plan["curriculum_terms"][i]
        # create an array of course objects with length equal to the number of courses
        courses = Array{Course}(undef, 0)    
        # for each course in the current term
        for course in current_term["curriculum_items"]    
            # create Course object for each course in the current term
            current_course = ""        
            if typeof(course["id"]) == String && !(course["id"] in keys(new_courses_IDs))
                c_credit = typeof(course["credits"]) == String ? parse(Int,course["credits"]) : course["credits"]
                current_course = Course(course["nameSub"],c_credit,prefix=split(course["name"]," ")[1],
                    num=split(course["name"]," ")[end])
                new_courses_IDs[course["id"]] = current_course.id
                new_courses[current_course.id] = current_course    
            else
                course_id = course["id"]
                if typeof(course_id) == String
                    course_id = new_courses_IDs[course_id]
                end
                current_course = original_courses[course_id]
                current_course.name=course["nameSub"]
                current_course.credit_hours=course["credits"]   
                # get course remove alll reqs
            end
            # push each Course object to the array of courses
            push!(courses, current_course)
            push!(all_courses, current_course)
            courses_dict[current_course.id] = current_course
        end

        # for each course object create its requisites
        for course in current_term["curriculum_items"]
            # if the course has requisites
            if !isempty(course["curriculum_requisites"])
                # cor each requisite of the course
                for req in course["curriculum_requisites"]
                    # create the requisite relationship
                    source = ""
                    if(typeof(req["source_id"]) == Int)
                        source = courses_dict[req["source_id"]]
                    elseif(typeof(req["source_id"]) == String)
                        source = courses_dict[new_courses_IDs[req["source_id"]]]
                    end
                    target = ""
                    if(typeof(req["target_id"]) == Int)
                        target = courses_dict[req["target_id"]]
                    elseif(typeof(req["target_id"]) == String)
                        target = courses_dict[new_courses_IDs[req["target_id"]]]
                    end
                    add_requisite!(source, target, dict_requisite[req["type"]])
                end
            end
        end
        # Set the current term to be a Term object
        terms[i] = Term(courses)
    end    
    #then split courses betweeen additional and curriculum courses
    curric_courses = Course[]
    additional_courses = Course[]
    for course in all_courses
        if isdefined(original_plan, :additional_courses) && find_courses(original_plan.additional_courses, course.id)
            push!(additional_courses,course)
            push!(curric_courses,course)
        elseif find_courses(original_curriculum.courses,course.id)
            push!(curric_courses,course)
        elseif is_dp
            push!(additional_courses,course)
        else
            push!(curric_courses,course)
        end
    end
    curric = Curriculum(original_curriculum.name, curric_courses, learning_outcomes = original_curriculum.learning_outcomes,
        degree_type= original_curriculum.degree_type, system_type=original_curriculum.system_type, 
        institution=original_curriculum.institution, CIP=original_curriculum.CIP,id=original_curriculum.id)
    if is_dp
        degree_plan = DegreePlan(original_plan.name, curric, terms, additional_courses)
        write_csv(degree_plan,file_path)
    else
        write_csv(curric,file_path)
    end
end

function csv_line_reader(line::AbstractString, delimeter::Char=',')
    quotes =false
    result = String[]
    item=""
    for ch in line
        if ch == '"'
            quotes=!quotes
        elseif ch == delimeter && !quotes
            push!(result,item)
            item=""
        else
            item= item * string(ch)
        end
    end
    if length(item)>0
        push!(result,item)
    end
    return result
end

function find_cell(row, header)
    try
        out = row[header]
        return out
    catch e
        if isa(e, KeyError)
            return Missing
        else
            throw(e)
        end
    end
end

function generate_course_lo(df_learning_outcomes::DataFrame)
    lo_dict= Dict{Int, LearningOutcome}()
    for row in eachrow(df_learning_outcomes)
        lo_ID = find_cell(row,Symbol("Learning Outcome ID"))
        lo_name = find_cell(row,Symbol("Learning Outcome"))
        lo_description = if typeof(find_cell(row,Symbol("Description"))) == Missing "" else find_cell(row,Symbol("Description")) end
        lo_Credit = if typeof(find_cell(row,Symbol("Hours"))) == Missing 0 else find_cell(row,Symbol("Hours")) end
        if lo_ID in keys(lo_dict)
            throw("Learning Outcome ID must be unique")
        else
            lo_dict[lo_ID] = LearningOutcome(lo_name, lo_description,lo_Credit)
        end
    end
    for row in eachrow(df_learning_outcomes)
        lo_ID = find_cell(row,Symbol("Learning Outcome ID"))
        reqs = find_cell(row,Symbol("Requisites"))
        if typeof(reqs) != Missing
            for req in reqs
               add_lo_requisite!(lo_dict[req],lo_dict[lo_ID],pre)
            end
        end
    end
    lo_Course = Dict{Int, Array{LearningOutcome}}()
    for row in eachrow(df_learning_outcomes)
        c_ID = find_cell(row,Symbol("Course ID"))
        lo_ID = find_cell(row,Symbol("Learning Outcome ID"))
        if c_ID in keys(lo_Course)
            push!(lo_Course[c_ID],lo_dict[lo_ID]) 
        else
            lo_Course[c_ID] = [lo_dict[lo_ID]]
        end
    end    
    return lo_Course
end

function generate_curric_lo(df_curric_lo::DataFrame)
    learning_outcomes = LearningOutcome[]
    for row in eachrow(df_curric_lo)
        lo_name = find_cell(row,Symbol("Learning Outcome"))
        lo_description = find_cell(row,Symbol("Description"))
        push!(learning_outcomes,LearningOutcome(lo_name, lo_description,0))
    end
    return learning_outcomes
end

function read_all_courses(df_courses::DataFrame, lo_Course:: Dict{Int, Array{LearningOutcome}}=Dict{Int, Array{LearningOutcome}}())
    course_dict= Dict{Int, Course}()
    for row in eachrow(df_courses)
        c_ID = row[Symbol("Course ID")]
        c_Name = if typeof(find_cell(row,Symbol("Course Name"))) == Missing "" else find_cell(row,Symbol("Course Name")) end
        c_Credit = row[Symbol("Credit Hours")] 
        c_Prefix = if typeof(find_cell(row,Symbol("Prefix"))) == Missing "" else find_cell(row,Symbol("Prefix")) end
        c_Number = if typeof(find_cell(row,Symbol("Number"))) == Missing "" else string(find_cell(row,Symbol("Number"))) end
        c_Inst = if typeof(find_cell(row,Symbol("Institution"))) == Missing "" else find_cell(row,Symbol("Institution")) end
        c_col_name = if typeof(find_cell(row,Symbol("Canonical Name"))) == Missing "" else find_cell(row,Symbol("Canonical Name")) end
        learning_outcomes = if c_ID in keys(lo_Course) lo_Course[c_ID] else LearningOutcome[] end
        if c_ID in keys(course_dict)
            throw("Course IDs must be unique")
        else
            course_dict[c_ID] = Course(c_Name, c_Credit, prefix= c_Prefix, learning_outcomes= learning_outcomes,
                num= c_Number, institution=c_Inst, canonical_name=c_col_name, id=c_ID)
        end
    end
    for row in eachrow(df_courses)
        c_ID = row[Symbol("Course ID")]
        pre_reqs = find_cell(row,Symbol("Prerequisites"))
        if typeof(pre_reqs) != Missing
            for pre_req in split(string(pre_reqs),",")
                add_requisite!(course_dict[parse(Int,pre_req)],course_dict[c_ID],pre)
            end
        end
        co_reqs = find_cell(row,Symbol("Corequisites"))
        if typeof(co_reqs) != Missing
            for co_req in split(string(co_reqs),",")
                add_requisite!(course_dict[parse(Int,co_req)],course_dict[c_ID],co)
            end
        end
        sco_reqs = find_cell(row,Symbol("Strict-Corequisites"))
        if typeof(sco_reqs) != Missing
            for sco_req in split(string(sco_reqs),",")
                add_requisite!(course_dict[parse(Int,sco_req)],course_dict[c_ID],strict_co)
            end
        end

    end
    return course_dict
end

function read_courses(df_courses::DataFrame, all_courses::Dict{Int,Course})
    course_dict= Dict{Int, Course}()
    for row in eachrow(df_courses)
        c_ID = row[Symbol("Course ID")]
        course_dict[c_ID] = all_courses[c_ID]
    end
    return course_dict
end

function read_terms(df_courses::DataFrame,course_dict::Dict{Int, Course}, course_arr::Array{Course,1})
    terms = Dict{Int, Array{Course}}()
    for row in eachrow(df_courses)
        c_ID = find_cell(row,Symbol("Course ID"))
        term_ID = find_cell(row,Symbol("Term"))
        for course in course_arr
            if course_dict[c_ID].id == course.id
                if term_ID in keys(terms)
                    push!(terms[term_ID],course) 
                else
                    terms[term_ID] = [course]
                end
                break
            end            
        end        
        
    end    
    return terms
end

"""
read_csv(file_path::AbstractString)

Reads a CSV file containing either a curriculum or a degree plan, and returns a corresponding
Curriculum` or `DegreePlan`.  The required format for curriculum or degree plan CSV files is 
described in ?

# Arguments
- `file_path::AbstractString` : the relative or absolute path to the CSV file.

# Examples:
```julia-repl
julia> curric = read_csv("./test/curriculum.csv")
julia> dp = read_csv("./test/degree-plan.csv")
```
"""
function read_csv(file_path::AbstractString)
    file_path = remove_empty_lines(file_path)
    dict_curric_degree_type = Dict("AA"=>AA, "AS"=>AS, "AAS"=>AAS, "BA"=>BA, "BS"=>BS, ""=>BS)
    dict_curric_system = Dict("semester"=>semester, "quarter"=>quarter, ""=>semester)
    dp_name = ""
    dp_add_courses = Array{Course,1}()
    curric_name = ""
    curric_inst = ""
    curric_dtype = dict_curric_degree_type["BS"]
    curric_stype = dict_curric_system["semester"]
    curric_CIP = ""
    courses_header = 1
    course_count = 0
    additional_course_start=0
    additional_course_count=0
    learning_outcomes_start=0
    learning_outcomes_count=0
    curric_learning_outcomes_start=0
    curric_learning_outcomes_count=0
    part_missing_term=false
    output = ""
    open(file_path) do csv_file        
        read_line = csv_line_reader(readline(csv_file),',')
        courses_header += 1
        if read_line[1] == "Curriculum"
            curric_name = read_line[2]
            read_line = csv_line_reader(readline(csv_file),',')
            is_dp = read_line[1] == "Degree Plan"
            if is_dp 
                dp_name = read_line[2]
                read_line = csv_line_reader(readline(csv_file),',')
                courses_header += 1
            end
            if read_line[1] == "Institution"
                curric_inst = read_line[2]
                read_line = csv_line_reader(readline(csv_file),',')
                courses_header += 1
            end
            if read_line[1] == "Degree Type"
                curric_dtype = dict_curric_degree_type[read_line[2]]
                read_line = csv_line_reader(readline(csv_file),',')
                courses_header += 1
            end
            if read_line[1] == "System Type"
                curric_stype = dict_curric_system[read_line[2]]
                read_line = csv_line_reader(readline(csv_file),',')
                courses_header += 1
            end
            if read_line[1] == "CIP"
                curric_CIP = read_line[2]
                read_line = csv_line_reader(readline(csv_file),',')
                courses_header += 1
            end
            if read_line[1] == "Courses"
                courses_header += 1 
            else
                throw("Could not find Courses")
            end         
            
        else 
            throw("Could not find a Curriculum")
        end
        read_line = csv_line_reader(readline(csv_file),',')
        while length(read_line)>0 && read_line[1] != "Additional Courses" && read_line[1] != "Course Learning Outcomes"&&
            read_line[1] != "Curriculum Learning Outcomes" && !startswith(read_line[1],"#")
            if length(read_line[1]) == 0
                throw("All courses must have a Course ID")
            end
            course_count +=1
            read_line = csv_line_reader(readline(csv_file),',')
        end
        df_courses = CSV.File(file_path, header=courses_header, limit=course_count-1) |> DataFrame
        if nrow(df_courses) != nrow(unique(df_courses, Symbol("Course ID")))
            throw("All courses must have a unique Course ID")
        end
        if !is_dp && Symbol("Term") in names(df_courses)
            throw("Curriculum cannot have term information.")
        end
        df_all_courses = DataFrame()
        df_additional_courses =DataFrame()
        if length(read_line)>0 && read_line[1] == "Additional Courses"
            if !is_dp throw("Only Degree Plans can have additional courses") end
            additional_course_start = courses_header+course_count+1
            read_line = csv_line_reader(readline(csv_file),',')
            while length(read_line)>0 && read_line[1] != "Course Learning Outcomes" && 
                read_line[1] != "Curriculum Learning Outcomes" && !startswith(read_line[1],"#")
                additional_course_count +=1
                read_line = csv_line_reader(readline(csv_file),',')
            end     
        end
        if additional_course_count > 1
            df_additional_courses = CSV.File(file_path, header=additional_course_start, limit=additional_course_count-1) |> DataFrame
            df_all_courses = vcat(df_courses,df_additional_courses)
            #add_cources=create_additional_courses(df_additional_courses, terms,part_missing)
        else
            df_all_courses = df_courses
        end
        
        if is_dp && any(ismissing.(df_all_courses[Symbol("Term")]))
            throw("All courses in Degree Plan must have Term information")
        end  
        df_course_learning_outcomes=""
        if length(read_line)>0 && read_line[1] == "Course Learning Outcomes"
            learning_outcomes_start = additional_course_start+additional_course_count+1
            read_line = csv_line_reader(readline(csv_file),',')
            while length(read_line)>0 && !startswith(read_line[1],"#")  && read_line[1] != "Curriculum Learning Outcomes"
                learning_outcomes_count +=1
                read_line = csv_line_reader(readline(csv_file),',')
            end  
            if learning_outcomes_count > 1
                df_course_learning_outcomes = CSV.File(file_path, header=learning_outcomes_start, limit=learning_outcomes_count-1) |> DataFrame
            end
        end    
        
        course_learning_outcomes =if df_course_learning_outcomes != "" generate_course_lo(df_course_learning_outcomes) else Dict{Int, Array{LearningOutcome}}() end
        
        df_curric_learning_outcomes = ""
        if length(read_line)>0 && read_line[1] == "Curriculum Learning Outcomes"
            curric_learning_outcomes_start = learning_outcomes_start+learning_outcomes_count+1
            read_line = csv_line_reader(readline(csv_file),',')
            while length(read_line)>0 && !startswith(read_line[1],"#")
                curric_learning_outcomes_count +=1
                read_line = csv_line_reader(readline(csv_file),',')
            end            
            if learning_outcomes_count > 1
                df_curric_learning_outcomes = CSV.File(file_path, header=curric_learning_outcomes_start, limit=curric_learning_outcomes_count-1) |> DataFrame
            end
        end  
        
        curric_learning_outcomes =if df_curric_learning_outcomes != "" generate_curric_lo(df_curric_learning_outcomes) else LearningOutcome[] end

        if is_dp
            all_courses = read_all_courses(df_all_courses,course_learning_outcomes)
            all_courses_arr = [course[2] for course in all_courses]
            additional_courses = read_courses(df_additional_courses,all_courses)  
            ac_arr =Course[]
            for course in additional_courses
                push!(ac_arr,course[2])
            end

            curric = Curriculum(curric_name, all_courses_arr, learning_outcomes = curric_learning_outcomes, degree_type= curric_dtype,
                                system_type=curric_stype, institution=curric_inst, CIP=curric_CIP)
            terms = read_terms(df_all_courses,all_courses, curric.courses)
            terms_arr = Array{Term}(undef,length(terms))
            for term in terms
                terms_arr[term[1]]=Term([class for class in term[2]])
            end
            degree_plan = DegreePlan(dp_name, curric, terms_arr, ac_arr)
            output = degree_plan
        else
            curric_courses = read_all_courses(df_courses,course_learning_outcomes)
            curric_courses_arr = [course[2] for course in curric_courses] 
            curric = Curriculum(curric_name, curric_courses_arr, learning_outcomes = curric_learning_outcomes, degree_type= curric_dtype,
                                    system_type=curric_stype, institution=curric_inst, CIP=curric_CIP)
            output = curric            
        end
    end

    if endswith(file_path,"_temp.csv")
        rm(file_path)
    end
    return output

end

function prepare_data(degree_plan::DegreePlan; edit::Bool=false,hide_header::Bool=false,
    show_delay_factor::Bool=true, show_blocking_factor::Bool=true,
    show_centrality::Bool=true, show_complexity::Bool=true)
    dp_dict=Dict{String,Any}()
    dp_dict["options"] = Dict{String, Any}()
    dp_dict["options"]["edit"]=edit
    dp_dict["options"]["hideTerms"]=hide_header
    dp_dict["curriculum"] = Dict{String, Any}()
    dp_dict["curriculum"]["dp_name"] = degree_plan.name
    dp_dict["curriculum"]["name"] = degree_plan.curriculum.name
    #dp_dict["curriculum"]["id"] = degree_plan.curriculum.id
    dp_dict["curriculum"]["institution"] = degree_plan.curriculum.institution
    #dp_dict["curriculum"]["CIP"] = degree_plan.curriculum.CIP
    dp_dict["curriculum"]["curriculum_terms"] = Dict{String, Any}[]
    for i = 1:degree_plan.num_terms
        current_term = Dict{String, Any}()
        current_term["id"] = i
        current_term["name"] = "Term $i"
        current_term["curriculum_items"] = Dict{String, Any}[]
        for course in degree_plan.terms[i].courses
            current_course = Dict{String, Any}()
            current_course["id"] = course.id
            current_course["nameSub"] = course.name
            current_course["name"] =  course.prefix * " " * course.num
            #current_course["prefix"] = course.prefix
            #current_course["num"] = course.num
            current_course["credits"] = course.credit_hours
            current_course["curriculum_requisites"] = Dict{String, Any}[]
            if !show_complexity
                delete!(course.metrics, "complexity")
            end
            if !show_centrality
                delete!(course.metrics, "centrality")
            end
            if !show_delay_factor
                delete!(course.metrics, "delay factor")
            end
            if !show_blocking_factor
                delete!(course.metrics, "blocking factor")
            end
            current_course["metrics"] = course.metrics
            #current_course["institution"] = course.institution
            current_course["nameCanonical"] = course.canonical_name
            for req in collect(keys(course.requisites))
                current_req = Dict{String, Any}()
                current_req["source_id"] = req
                current_req["target_id"] = course.id
                # Parse the Julia requisite type to the required type for the visualization
                current_req["type"] = requisite_to_string(course.requisites[req])
                push!(current_course["curriculum_requisites"], current_req)
            end
            push!(current_term["curriculum_items"], current_course)
        end
        push!(dp_dict["curriculum"]["curriculum_terms"], current_term)
    end
    return dp_dict
end<|MERGE_RESOLUTION|>--- conflicted
+++ resolved
@@ -166,19 +166,12 @@
     return true
 end
 
-<<<<<<< HEAD
 """
 write_csv(degree_plan::DegreePlan, file_path::AbstractString="temp.csv")
 
 
 """
 function write_csv(original_plan::DegreePlan, file_path::AbstractString="temp.csv")
-=======
-function write_csv(original_plan::DegreePlan,file_path::AbstractString="temp.csv")
-    if original_plan.name == "" && !isdefined(original_plan, :additional_courses)
-        return write_csv(original_plan.curriculum, file_path)
-    end
->>>>>>> eda94622
     dict_curric_degree_type = Dict(AA=>"AA", AS=>"AS", AAS=>"AAS", BA=>"BA", BS=>"BS")
     dict_curric_system = Dict(semester=>"semester", quarter=>"quarter")
     open(file_path, "w") do csv_file
