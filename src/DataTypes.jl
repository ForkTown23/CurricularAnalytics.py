# file: DataTypes.jl

# Enumerated types
@enum Degree AA AS AAS BA BS
@enum System semester quarter
@enum Requisite pre co strict_co
@enum EdgeClass tree_edge back_edge forward_edge cross_edge

##############################################################
# LearningOutcome data type
"""
The `LearningOutcome` data type is used to associate a set of learning outcomes with 
a course or a curriculum. To instantiate a `LearningOutcome` use:

    LearningOutcome(name, description, hours)

# Arguments
- `name::AbstractString` : the name of the learning outcome.
- `description::AbstractString` : detailed description of the learning outcome.
- `hours::int` : number of class (contact) hours needed to attain the learning outcome. 

# Examples:
```julia-repl
julia> LearningOutcome("M1", "Learner will demonstrate the ability to ...", 12)
```
"""
mutable struct LearningOutcome
    id::Int                             # Unique id for the learning outcome,
                                        # set when the cousrse is added to a graph
    name::AbstractString                # Name of the learning outcome
    description::AbstractString         # A description of the learning outcome
    hours::Int                          # number of class hours that should be devoted
                                        # to the learning outcome
    requisites::Dict{Int, Requisite}    # List of requisites, in
                                        #(requisite_learning_outcome, requisite_type) format
    metrics::Dict{String, Any}          # Learning outcome-related metrics

    # Constructor
    function LearningOutcome(name::AbstractString, description::AbstractString, hours::Int=0)
        this = new()
        this.name =name
        this.description = description
        this.hours = hours
        this.id = mod(hash(this.name * this.description), UInt32)
        this.requisites = Dict{Int, Requisite}()
        this.metrics = Dict{String, Any}()
        return this
    end
end


#"""
#add_lo_requisite!(rlo, tlo, requisite_type)
#Add learning outcome rlo as a requisite, of type requisite_type, for target learning 
#outcome tlo.
#"""
function add_lo_requisite!(requisite_lo::LearningOutcome, lo::LearningOutcome, requisite_type::Requisite)
    lo.requisites[requisite_lo.id] = requisite_type
end

function add_lo_requisite!(requisite_lo::Array{LearningOutcome}, lo::LearningOutcome, 
                      requisite_type::Array{Requisite})
    @assert length(requisite_lo) == length(requisite_type)
    for i = 1:length(requisite_lo)
        lo.requisites[requisite_lo[i].id] = requisite_type[i]
    end
end

##############################################################
# Course data type
"""
The `Course` data type is used to represent a single course consisting of a given number 
of credit hours.  To instantiate a `Course` use:

    Course(name, credit_hours; <keyword arguments>)

# Arguments
Required:
- `name::AbstractString` : the name of the course.
- `credit_hours::int` : the number of credit hours associated with the course.
Keyword:
- `prefix::AbstractString` : the prefix associated with the course.
- `num::AbstractString` : the number associated with the course.
- `institution:AbstractString` : the name of the institution offering the course.
- `canonical_name::AbstractString` : the common name used for the course.

# Examples:
```julia-repl
julia> Course("Calculus with Applications", 4, prefix="MA", num="112", canonical_name="Calculus I")
```
"""
mutable struct Course
    id::Int                             # Unique course id
    vertex_id::Dict{Int, Int}           # The vertex id of the course w/in a curriculum graph, stored as 
                                        # (curriculum_id, vertex_id)
    name::AbstractString                # Name of the course, e.g., Introduction to Psychology
    credit_hours::Real                  # Number of credit hours associated with course. For the
                                        # purpose of analytics, variable credits are not supported
    prefix::AbstractString              # Typcially a department prefix, e.g., PSY
    num::AbstractString                 # Course number, e.g., 101, or 302L
    institution::AbstractString         # Institution offering the course
    canonical_name::AbstractString      # Standard name used to denote the course in the
                                        # discipline, e.g., Psychology I
    requisites::Dict{Int, Requisite}    # List of requisites, in (requisite_course id, requisite_type) format
    learning_outcomes::Array{LearningOutcome}  # A list of learning outcomes associated with the course
    metrics::Dict{String, Any}          # Course-related metrics

    # Constructor
    function Course(name::AbstractString, credit_hours::Real; prefix::AbstractString="", learning_outcomes::Array{LearningOutcome} = Array{LearningOutcome,1}(),
                    num::AbstractString="", institution::AbstractString="", canonical_name::AbstractString="", id::Int=0)
        this = new()
        this.name = name
        this.credit_hours = credit_hours
        this.prefix = prefix
        this.num = num
        this.institution = institution
        if id == 0
            this.id = mod(hash(this.name * this.prefix * this.num * this.institution), UInt32)
        else 
            this.id = id
        end
        this.canonical_name = canonical_name
        this.requisites = Dict{Int, Requisite}()
        this.metrics = Dict{String, Any}()
        this.learning_outcomes = learning_outcomes
        this.vertex_id = Dict{Int, Int}()
        return this
    end
end

"""
    add_requisite!(rc, tc, requisite_type)

Add course rc as a requisite, of type requisite_type, for target course tc.

# Requisite types
One of the following requisite types must be specified for `rc`:
- `pre` : a prerequisite course that must be passed before `tc` can be attempted.
- `co`  : a co-requisite course that may be taken before or at the same time as `tc`.
- `strict_co` : a strict co-requisite course that must be taken at the same time as `tc`.
"""
function add_requisite!(requisite_course::Course, course::Course, requisite_type::Requisite)
    course.requisites[requisite_course.id] = requisite_type
end

"""
    add_requisite!([rc1, rc2, ...], tc, [requisite_type1, requisite_type2, ...])

Add a collection of requisites to target course tc.

# Requisite types
The following requisite types may be specified for `rc`:
- `pre` : a prerequisite course that must be passed before `tc` can be attempted.
- `co`  : a co-requisite course that may be taken before or at the same time as `tc`.
- `strict_co` : a strict co-requisite course that must be taken at the same time as `tc`.
"""
function add_requisite!(requisite_course::Array{Course}, course::Course, requisite_type::Array{Requisite})
    @assert length(requisite_course) == length(requisite_type)
    for i = 1:length(requisite_course)
        course.requisites[requisite_course[i].id] = requisite_type[i]
    end
end

"""
    delete_requisite!(rc, tc)

Remove course rc as a requisite for target course tc.  If rc is not an existing requisite for tc, an
error is thrown.

# Requisite types
The following requisite types may be specified for `rc`:
- `pre` : a prerequisite course that must be passed before `tc` can be attempted.
- `co`  : a co-requisite course that may be taken before or at the same time as `tc`.
- `strict_co` : a strict co-requisite course that must be taken at the same time as `tc`.
"""
function delete_requisite!(requisite_course::Course, course::Course)
    #if !haskey(course.requisites, requisite_course.id)  
    #    error("The requisite you are trying to delete does not exist")
    #end
    delete!(course.requisites, requisite_course.id)
end

#"""
#    add_learning_outcome!(course, learning_outcome)
#
#Add a learning outcome to a course.
#"""
#function add_learning_outcome!(course::Course, learning_outcome::LearningOutcome)
#    push!(course.learning_outcomes, learning_outcome)
#end

#"""
#    add_learning_outcome!(course, [lo1, lo2, ...])
#
#Add a collection `lo1, lo2, ...` of learning outcome to a course.
#"""
#function add_learning_outcome!(course::Course, learning_outcome::Array{LearningOutcome})
#    for i = 1:length(learning_outcome)
#        push!(course.learning_outcomes, learning_outcome[i])
#    end
#end

##############################################################
# Curriculum data type
# The required curriculum associated with a degree program
"""
The `Curriculum` data type is used to represent the collection of courses that must be
be completed in order to earn a particualr degree. Thus, we use the terms *curriculum* and
*degree program* synonymously. To instantiate a `Curriculum` use:

    Curriculum(name, courses; <keyword arguments>)

# Arguments
Required:
- `name::AbstractString` : the name of the curriculum.
- `courses::Array{Course}` : the collection of required courses that comprise the curriculum.
Keyword:
- `degree_type::Degree` : the type of degree, allowable 
    types: `AA`, `AS`, `AAS`, `BA`, `BS` (default).
- `institution:AbstractString` : the name of the institution offering the curriculum.
- `system_type::System` : the type of system the institution uses, allowable 
    types: `semester` (default), `quarter`.
- `CIP::AbstractString` : the Classification of Instructional Programs (CIP) code for the 
    curriculum.  See: `https://nces.ed.gov/ipeds/cipcode`

# Examples:
```julia-repl
julia> Curriculum("Biology", courses, institution="South Harmon Tech", degree_type=AS, CIP="26.0101")
```
"""
mutable struct Curriculum
    id::Int                             # Unique curriculum ID
    name::AbstractString                # Name of the curriculum (can be used as an identifier)
    institution::AbstractString         # Institution offering the curriculum
    degree_type::Degree                 # Type of degree_type
    system_type::System                 # Semester or quarter system
    CIP::AbstractString                 # CIP code associated with the curriculum
    courses::Array{Course}              # Array of required courses in curriculum
    num_courses::Int                    # Number of required courses in curriculum
    credit_hours::Real                  # Total number of credit hours in required curriculum
    graph::SimpleDiGraph{Int}           # Directed graph representation of pre-/co-requisite structure
                                        # of the curriculum
    learning_outcomes::Array{LearningOutcome}  # A list of learning outcomes associated with the curriculum
    metrics::Dict{String, Any}          # Curriculum-related metrics

    # Constructor
    function Curriculum(name::AbstractString, courses::Array{Course}; learning_outcomes::Array{LearningOutcome} = Array{LearningOutcome,1}(),
                        degree_type::Degree=BS, system_type::System=semester, institution::AbstractString="", CIP::AbstractString="26.0101", 
                        id::Int=0, sortby_ID::Bool=true)
        this = new()
        this.name = name
        this.degree_type = degree_type
        this.system_type = system_type
        this.institution = institution
        if id == 0
            this.id = mod(hash(this.name * this.institution * string(this.degree_type)), UInt32)
        else 
            this.id = id
        end
        this.CIP = CIP
        if sortby_ID
            this.courses = sort(collect(courses), by=c->c.id)
        else
            this.courses = courses
        end
        this.num_courses = length(this.courses)
        this.credit_hours = total_credits(this)
        this.graph = SimpleDiGraph{Int}()
        create_graph!(this)
        this.metrics = Dict{String, Any}()
        this.learning_outcomes = learning_outcomes
        errors = IOBuffer()
        if(isvalid_curriculum(this, errors))
            return this
        else
            printstyled("WARNING: Curriculum was created, but is invalid:", color = :yellow)
            println(String(take!(errors)))
            return this
        end
    end
end

# TODO: update a curriculum graph if requisites have been added/removed or courses have been added/removed
#function update_curriculum(curriculum::Curriculum, courses::Array{Course}=())
#    # if courses array is empty, no new courses were added
#end

function map_vertex_ids(curriculum::Curriculum)
    mapped_ids = Dict{Int, Int}()
    for c in curriculum.courses
        mapped_ids[c.id] = c.vertex_id[curriculum.id]
    end
    return mapped_ids
end

function course_from_id(id::Int, curriculum::Curriculum)
    for c in curriculum.courses
        if c.id == id
            return c
        end
    end
end

function total_credits(curriculum::Curriculum)
    total_credits = 0
    for c in curriculum.courses
        total_credits += c.credit_hours
    end
    return total_credits
end

#"""
#    create_graph!(c::Curriculum)
#
#Create a curriculum directed graph from a curriculum specification. The graph is stored as a 
#LightGraph.jl implemenation within the Curriculum data object.
#"""
function create_graph!(curriculum::Curriculum)
    for (i, c) in enumerate(curriculum.courses)
        if add_vertex!(curriculum.graph)
            c.vertex_id[curriculum.id] = i    # The vertex id of a course w/in the curriculum
                                              # Lightgraphs orders graph vertices sequentially
                                              # TODO: make sure course is not alerady in the curriculum   
        else
            error("vertex could not be created")
        end
    end
    mapped_vertex_ids = map_vertex_ids(curriculum)
    for c in curriculum.courses
        for r in collect(keys(c.requisites))
            if add_edge!(curriculum.graph, mapped_vertex_ids[r], c.vertex_id[curriculum.id])
            else
                error("edge could not be created")
            end
        end
    end
end

function requisite_type(curriculum::Curriculum, src_course_id::Int, dst_course_id::Int)
    src = 0; dst = 0
    for c in curriculum.courses
        if c.vertex_id == src_course_id
            src = c
        elseif c.vertex_id == dst_course_id
            dst = c
        end
    end
    if ((src == 0 || dst == 0) || !haskey(dst.requisites, src))
        error("edge ($src_course_id, $dst_course_id) does not exist")
    else
        return dst.requisites[src]
    end
end

##############################################################
# Term data type
"""
The `Term` data type is used to represent a single term within a `DegreePlan`. To 
instantiate a `Term` use:

    Term([c1, c2, ...])

where c1, c2, ... are `Course` data objects
"""
mutable struct Term
    courses::Array{Course}              # The courses associated with a term in a degree plan
    num_courses::Int                    # The number of courses in the Term
<<<<<<< HEAD
    credit_hours::Real                  # The number of credit hours associated with the term
    metrics::Dict{String, Any}          # Course-related metrics
=======
    credit_hours::Real                   # The number of credit hours associated with the term
    metrics::Dict{String, Any}          # Term-related metrics
>>>>>>> c07fa228

    # Constructor
    function Term(courses::Array{Course})
        this = new()
        this.num_courses = length(courses)
        this.courses = Array{Course}(undef, this.num_courses)
        this.credit_hours = 0
        for i = 1:this.num_courses
            this.courses[i] = courses[i]
            this.credit_hours += courses[i].credit_hours
        end
        this.metrics = Dict{String, Any}()
        return this
    end
end

##############################################################
# Degree Plan data types
"""
The `DegreePlan` data type is used to represent the collection of courses that must be
be completed in order to earn a particualr degree.  To instantiate a `Curriculum` use:

    DegreePlan(name, curriculum, terms, additional_courses)

# Arguments
- `name::AbstractString` : the name of the degree plan.
- `curriculum::Curriculum` : the curriculum the degree plan must satisfy.
- `terms::Array{Term}` : the arrangement of terms associated with the degree plan.
- `additional_courses::Array{Course}` : additional courses in the degree plan that are not
   a part of the curriculum. E.g., a prerequisite math class to the first required math
   class in the curriculum.

# Examples:
```julia-repl
julia> DegreePlan("Biology 4-year Degree Plan", curriculum, terms)
```
"""
mutable struct DegreePlan
    name::AbstractString                # Name of the degree plan
    curriculum::Curriculum              # Curriculum the degree plan satisfies
    additional_courses::Array{Course}   # Additional (non-required) courses added to the curriculum,
                                        # e.g., these may be preparatory courses
    graph::SimpleDiGraph{Int}           # Directed graph representation of pre-/co-requisite structure 
                                        # of the degre plan
    terms::Array{Term}                  # The terms associated with the degree plan
    num_terms::Int                      # Number of terms in the degree plan
    credit_hours::Real                  # Total number of credit hours in the degree plan
    metrics::Dict{String, Any}          # Dergee Plan-related metrics

    # Constructor
    function DegreePlan(name::AbstractString, curriculum::Curriculum, terms::Array{Term,1},
                        additional_courses::Array{Course,1}=Array{Course,1}())
        this = new()
        this.name = name
        this.curriculum = curriculum
        this.num_terms = length(terms)
        this.terms = Array{Term}(undef, this.num_terms)
        this.credit_hours = 0
        for i = 1:this.num_terms
            this.terms[i] = terms[i]
            this.credit_hours += terms[i].credit_hours
        end
        if isassigned(additional_courses)
            this.additional_courses = Array{Course}(undef, length(additional_courses))
            for i = 1:length(additional_courses)
                this.additional_courses[i] = additional_courses[i]
            end
        end
        this.metrics = Dict{String, Any}()
        return this
    end
end

"""
In degree plan `plan`, find the term in which course `course` appears.  If `course` in not in the degree plan an
error message is provided.
"""
function find_term(plan::DegreePlan, course::Course)
    for (i, term) in enumerate(plan.terms)
        if course in term.courses
            return i
        end
    end
    write(error_msg, "Course $(course.name) is not in the degree plan")
end
<|MERGE_RESOLUTION|>--- conflicted
+++ resolved
@@ -1,459 +1,454 @@
-# file: DataTypes.jl
-
-# Enumerated types
-@enum Degree AA AS AAS BA BS
-@enum System semester quarter
-@enum Requisite pre co strict_co
-@enum EdgeClass tree_edge back_edge forward_edge cross_edge
-
-##############################################################
-# LearningOutcome data type
-"""
-The `LearningOutcome` data type is used to associate a set of learning outcomes with 
-a course or a curriculum. To instantiate a `LearningOutcome` use:
-
-    LearningOutcome(name, description, hours)
-
-# Arguments
-- `name::AbstractString` : the name of the learning outcome.
-- `description::AbstractString` : detailed description of the learning outcome.
-- `hours::int` : number of class (contact) hours needed to attain the learning outcome. 
-
-# Examples:
-```julia-repl
-julia> LearningOutcome("M1", "Learner will demonstrate the ability to ...", 12)
-```
-"""
-mutable struct LearningOutcome
-    id::Int                             # Unique id for the learning outcome,
-                                        # set when the cousrse is added to a graph
-    name::AbstractString                # Name of the learning outcome
-    description::AbstractString         # A description of the learning outcome
-    hours::Int                          # number of class hours that should be devoted
-                                        # to the learning outcome
-    requisites::Dict{Int, Requisite}    # List of requisites, in
-                                        #(requisite_learning_outcome, requisite_type) format
-    metrics::Dict{String, Any}          # Learning outcome-related metrics
-
-    # Constructor
-    function LearningOutcome(name::AbstractString, description::AbstractString, hours::Int=0)
-        this = new()
-        this.name =name
-        this.description = description
-        this.hours = hours
-        this.id = mod(hash(this.name * this.description), UInt32)
-        this.requisites = Dict{Int, Requisite}()
-        this.metrics = Dict{String, Any}()
-        return this
-    end
-end
-
-
-#"""
-#add_lo_requisite!(rlo, tlo, requisite_type)
-#Add learning outcome rlo as a requisite, of type requisite_type, for target learning 
-#outcome tlo.
-#"""
-function add_lo_requisite!(requisite_lo::LearningOutcome, lo::LearningOutcome, requisite_type::Requisite)
-    lo.requisites[requisite_lo.id] = requisite_type
-end
-
-function add_lo_requisite!(requisite_lo::Array{LearningOutcome}, lo::LearningOutcome, 
-                      requisite_type::Array{Requisite})
-    @assert length(requisite_lo) == length(requisite_type)
-    for i = 1:length(requisite_lo)
-        lo.requisites[requisite_lo[i].id] = requisite_type[i]
-    end
-end
-
-##############################################################
-# Course data type
-"""
-The `Course` data type is used to represent a single course consisting of a given number 
-of credit hours.  To instantiate a `Course` use:
-
-    Course(name, credit_hours; <keyword arguments>)
-
-# Arguments
-Required:
-- `name::AbstractString` : the name of the course.
-- `credit_hours::int` : the number of credit hours associated with the course.
-Keyword:
-- `prefix::AbstractString` : the prefix associated with the course.
-- `num::AbstractString` : the number associated with the course.
-- `institution:AbstractString` : the name of the institution offering the course.
-- `canonical_name::AbstractString` : the common name used for the course.
-
-# Examples:
-```julia-repl
-julia> Course("Calculus with Applications", 4, prefix="MA", num="112", canonical_name="Calculus I")
-```
-"""
-mutable struct Course
-    id::Int                             # Unique course id
-    vertex_id::Dict{Int, Int}           # The vertex id of the course w/in a curriculum graph, stored as 
-                                        # (curriculum_id, vertex_id)
-    name::AbstractString                # Name of the course, e.g., Introduction to Psychology
-    credit_hours::Real                  # Number of credit hours associated with course. For the
-                                        # purpose of analytics, variable credits are not supported
-    prefix::AbstractString              # Typcially a department prefix, e.g., PSY
-    num::AbstractString                 # Course number, e.g., 101, or 302L
-    institution::AbstractString         # Institution offering the course
-    canonical_name::AbstractString      # Standard name used to denote the course in the
-                                        # discipline, e.g., Psychology I
-    requisites::Dict{Int, Requisite}    # List of requisites, in (requisite_course id, requisite_type) format
-    learning_outcomes::Array{LearningOutcome}  # A list of learning outcomes associated with the course
-    metrics::Dict{String, Any}          # Course-related metrics
-
-    # Constructor
-    function Course(name::AbstractString, credit_hours::Real; prefix::AbstractString="", learning_outcomes::Array{LearningOutcome} = Array{LearningOutcome,1}(),
-                    num::AbstractString="", institution::AbstractString="", canonical_name::AbstractString="", id::Int=0)
-        this = new()
-        this.name = name
-        this.credit_hours = credit_hours
-        this.prefix = prefix
-        this.num = num
-        this.institution = institution
-        if id == 0
-            this.id = mod(hash(this.name * this.prefix * this.num * this.institution), UInt32)
-        else 
-            this.id = id
-        end
-        this.canonical_name = canonical_name
-        this.requisites = Dict{Int, Requisite}()
-        this.metrics = Dict{String, Any}()
-        this.learning_outcomes = learning_outcomes
-        this.vertex_id = Dict{Int, Int}()
-        return this
-    end
-end
-
-"""
-    add_requisite!(rc, tc, requisite_type)
-
-Add course rc as a requisite, of type requisite_type, for target course tc.
-
-# Requisite types
-One of the following requisite types must be specified for `rc`:
-- `pre` : a prerequisite course that must be passed before `tc` can be attempted.
-- `co`  : a co-requisite course that may be taken before or at the same time as `tc`.
-- `strict_co` : a strict co-requisite course that must be taken at the same time as `tc`.
-"""
-function add_requisite!(requisite_course::Course, course::Course, requisite_type::Requisite)
-    course.requisites[requisite_course.id] = requisite_type
-end
-
-"""
-    add_requisite!([rc1, rc2, ...], tc, [requisite_type1, requisite_type2, ...])
-
-Add a collection of requisites to target course tc.
-
-# Requisite types
-The following requisite types may be specified for `rc`:
-- `pre` : a prerequisite course that must be passed before `tc` can be attempted.
-- `co`  : a co-requisite course that may be taken before or at the same time as `tc`.
-- `strict_co` : a strict co-requisite course that must be taken at the same time as `tc`.
-"""
-function add_requisite!(requisite_course::Array{Course}, course::Course, requisite_type::Array{Requisite})
-    @assert length(requisite_course) == length(requisite_type)
-    for i = 1:length(requisite_course)
-        course.requisites[requisite_course[i].id] = requisite_type[i]
-    end
-end
-
-"""
-    delete_requisite!(rc, tc)
-
-Remove course rc as a requisite for target course tc.  If rc is not an existing requisite for tc, an
-error is thrown.
-
-# Requisite types
-The following requisite types may be specified for `rc`:
-- `pre` : a prerequisite course that must be passed before `tc` can be attempted.
-- `co`  : a co-requisite course that may be taken before or at the same time as `tc`.
-- `strict_co` : a strict co-requisite course that must be taken at the same time as `tc`.
-"""
-function delete_requisite!(requisite_course::Course, course::Course)
-    #if !haskey(course.requisites, requisite_course.id)  
-    #    error("The requisite you are trying to delete does not exist")
-    #end
-    delete!(course.requisites, requisite_course.id)
-end
-
-#"""
-#    add_learning_outcome!(course, learning_outcome)
-#
-#Add a learning outcome to a course.
-#"""
-#function add_learning_outcome!(course::Course, learning_outcome::LearningOutcome)
-#    push!(course.learning_outcomes, learning_outcome)
-#end
-
-#"""
-#    add_learning_outcome!(course, [lo1, lo2, ...])
-#
-#Add a collection `lo1, lo2, ...` of learning outcome to a course.
-#"""
-#function add_learning_outcome!(course::Course, learning_outcome::Array{LearningOutcome})
-#    for i = 1:length(learning_outcome)
-#        push!(course.learning_outcomes, learning_outcome[i])
-#    end
-#end
-
-##############################################################
-# Curriculum data type
-# The required curriculum associated with a degree program
-"""
-The `Curriculum` data type is used to represent the collection of courses that must be
-be completed in order to earn a particualr degree. Thus, we use the terms *curriculum* and
-*degree program* synonymously. To instantiate a `Curriculum` use:
-
-    Curriculum(name, courses; <keyword arguments>)
-
-# Arguments
-Required:
-- `name::AbstractString` : the name of the curriculum.
-- `courses::Array{Course}` : the collection of required courses that comprise the curriculum.
-Keyword:
-- `degree_type::Degree` : the type of degree, allowable 
-    types: `AA`, `AS`, `AAS`, `BA`, `BS` (default).
-- `institution:AbstractString` : the name of the institution offering the curriculum.
-- `system_type::System` : the type of system the institution uses, allowable 
-    types: `semester` (default), `quarter`.
-- `CIP::AbstractString` : the Classification of Instructional Programs (CIP) code for the 
-    curriculum.  See: `https://nces.ed.gov/ipeds/cipcode`
-
-# Examples:
-```julia-repl
-julia> Curriculum("Biology", courses, institution="South Harmon Tech", degree_type=AS, CIP="26.0101")
-```
-"""
-mutable struct Curriculum
-    id::Int                             # Unique curriculum ID
-    name::AbstractString                # Name of the curriculum (can be used as an identifier)
-    institution::AbstractString         # Institution offering the curriculum
-    degree_type::Degree                 # Type of degree_type
-    system_type::System                 # Semester or quarter system
-    CIP::AbstractString                 # CIP code associated with the curriculum
-    courses::Array{Course}              # Array of required courses in curriculum
-    num_courses::Int                    # Number of required courses in curriculum
-    credit_hours::Real                  # Total number of credit hours in required curriculum
-    graph::SimpleDiGraph{Int}           # Directed graph representation of pre-/co-requisite structure
-                                        # of the curriculum
-    learning_outcomes::Array{LearningOutcome}  # A list of learning outcomes associated with the curriculum
-    metrics::Dict{String, Any}          # Curriculum-related metrics
-
-    # Constructor
-    function Curriculum(name::AbstractString, courses::Array{Course}; learning_outcomes::Array{LearningOutcome} = Array{LearningOutcome,1}(),
-                        degree_type::Degree=BS, system_type::System=semester, institution::AbstractString="", CIP::AbstractString="26.0101", 
-                        id::Int=0, sortby_ID::Bool=true)
-        this = new()
-        this.name = name
-        this.degree_type = degree_type
-        this.system_type = system_type
-        this.institution = institution
-        if id == 0
-            this.id = mod(hash(this.name * this.institution * string(this.degree_type)), UInt32)
-        else 
-            this.id = id
-        end
-        this.CIP = CIP
-        if sortby_ID
-            this.courses = sort(collect(courses), by=c->c.id)
-        else
-            this.courses = courses
-        end
-        this.num_courses = length(this.courses)
-        this.credit_hours = total_credits(this)
-        this.graph = SimpleDiGraph{Int}()
-        create_graph!(this)
-        this.metrics = Dict{String, Any}()
-        this.learning_outcomes = learning_outcomes
-        errors = IOBuffer()
-        if(isvalid_curriculum(this, errors))
-            return this
-        else
-            printstyled("WARNING: Curriculum was created, but is invalid:", color = :yellow)
-            println(String(take!(errors)))
-            return this
-        end
-    end
-end
-
-# TODO: update a curriculum graph if requisites have been added/removed or courses have been added/removed
-#function update_curriculum(curriculum::Curriculum, courses::Array{Course}=())
-#    # if courses array is empty, no new courses were added
-#end
-
-function map_vertex_ids(curriculum::Curriculum)
-    mapped_ids = Dict{Int, Int}()
-    for c in curriculum.courses
-        mapped_ids[c.id] = c.vertex_id[curriculum.id]
-    end
-    return mapped_ids
-end
-
-function course_from_id(id::Int, curriculum::Curriculum)
-    for c in curriculum.courses
-        if c.id == id
-            return c
-        end
-    end
-end
-
-function total_credits(curriculum::Curriculum)
-    total_credits = 0
-    for c in curriculum.courses
-        total_credits += c.credit_hours
-    end
-    return total_credits
-end
-
-#"""
-#    create_graph!(c::Curriculum)
-#
-#Create a curriculum directed graph from a curriculum specification. The graph is stored as a 
-#LightGraph.jl implemenation within the Curriculum data object.
-#"""
-function create_graph!(curriculum::Curriculum)
-    for (i, c) in enumerate(curriculum.courses)
-        if add_vertex!(curriculum.graph)
-            c.vertex_id[curriculum.id] = i    # The vertex id of a course w/in the curriculum
-                                              # Lightgraphs orders graph vertices sequentially
-                                              # TODO: make sure course is not alerady in the curriculum   
-        else
-            error("vertex could not be created")
-        end
-    end
-    mapped_vertex_ids = map_vertex_ids(curriculum)
-    for c in curriculum.courses
-        for r in collect(keys(c.requisites))
-            if add_edge!(curriculum.graph, mapped_vertex_ids[r], c.vertex_id[curriculum.id])
-            else
-                error("edge could not be created")
-            end
-        end
-    end
-end
-
-function requisite_type(curriculum::Curriculum, src_course_id::Int, dst_course_id::Int)
-    src = 0; dst = 0
-    for c in curriculum.courses
-        if c.vertex_id == src_course_id
-            src = c
-        elseif c.vertex_id == dst_course_id
-            dst = c
-        end
-    end
-    if ((src == 0 || dst == 0) || !haskey(dst.requisites, src))
-        error("edge ($src_course_id, $dst_course_id) does not exist")
-    else
-        return dst.requisites[src]
-    end
-end
-
-##############################################################
-# Term data type
-"""
-The `Term` data type is used to represent a single term within a `DegreePlan`. To 
-instantiate a `Term` use:
-
-    Term([c1, c2, ...])
-
-where c1, c2, ... are `Course` data objects
-"""
-mutable struct Term
-    courses::Array{Course}              # The courses associated with a term in a degree plan
-    num_courses::Int                    # The number of courses in the Term
-<<<<<<< HEAD
-    credit_hours::Real                  # The number of credit hours associated with the term
-    metrics::Dict{String, Any}          # Course-related metrics
-=======
-    credit_hours::Real                   # The number of credit hours associated with the term
-    metrics::Dict{String, Any}          # Term-related metrics
->>>>>>> c07fa228
-
-    # Constructor
-    function Term(courses::Array{Course})
-        this = new()
-        this.num_courses = length(courses)
-        this.courses = Array{Course}(undef, this.num_courses)
-        this.credit_hours = 0
-        for i = 1:this.num_courses
-            this.courses[i] = courses[i]
-            this.credit_hours += courses[i].credit_hours
-        end
-        this.metrics = Dict{String, Any}()
-        return this
-    end
-end
-
-##############################################################
-# Degree Plan data types
-"""
-The `DegreePlan` data type is used to represent the collection of courses that must be
-be completed in order to earn a particualr degree.  To instantiate a `Curriculum` use:
-
-    DegreePlan(name, curriculum, terms, additional_courses)
-
-# Arguments
-- `name::AbstractString` : the name of the degree plan.
-- `curriculum::Curriculum` : the curriculum the degree plan must satisfy.
-- `terms::Array{Term}` : the arrangement of terms associated with the degree plan.
-- `additional_courses::Array{Course}` : additional courses in the degree plan that are not
-   a part of the curriculum. E.g., a prerequisite math class to the first required math
-   class in the curriculum.
-
-# Examples:
-```julia-repl
-julia> DegreePlan("Biology 4-year Degree Plan", curriculum, terms)
-```
-"""
-mutable struct DegreePlan
-    name::AbstractString                # Name of the degree plan
-    curriculum::Curriculum              # Curriculum the degree plan satisfies
-    additional_courses::Array{Course}   # Additional (non-required) courses added to the curriculum,
-                                        # e.g., these may be preparatory courses
-    graph::SimpleDiGraph{Int}           # Directed graph representation of pre-/co-requisite structure 
-                                        # of the degre plan
-    terms::Array{Term}                  # The terms associated with the degree plan
-    num_terms::Int                      # Number of terms in the degree plan
-    credit_hours::Real                  # Total number of credit hours in the degree plan
-    metrics::Dict{String, Any}          # Dergee Plan-related metrics
-
-    # Constructor
-    function DegreePlan(name::AbstractString, curriculum::Curriculum, terms::Array{Term,1},
-                        additional_courses::Array{Course,1}=Array{Course,1}())
-        this = new()
-        this.name = name
-        this.curriculum = curriculum
-        this.num_terms = length(terms)
-        this.terms = Array{Term}(undef, this.num_terms)
-        this.credit_hours = 0
-        for i = 1:this.num_terms
-            this.terms[i] = terms[i]
-            this.credit_hours += terms[i].credit_hours
-        end
-        if isassigned(additional_courses)
-            this.additional_courses = Array{Course}(undef, length(additional_courses))
-            for i = 1:length(additional_courses)
-                this.additional_courses[i] = additional_courses[i]
-            end
-        end
-        this.metrics = Dict{String, Any}()
-        return this
-    end
-end
-
-"""
-In degree plan `plan`, find the term in which course `course` appears.  If `course` in not in the degree plan an
-error message is provided.
-"""
-function find_term(plan::DegreePlan, course::Course)
-    for (i, term) in enumerate(plan.terms)
-        if course in term.courses
-            return i
-        end
-    end
-    write(error_msg, "Course $(course.name) is not in the degree plan")
-end
+# file: DataTypes.jl
+
+# Enumerated types
+@enum Degree AA AS AAS BA BS
+@enum System semester quarter
+@enum Requisite pre co strict_co
+@enum EdgeClass tree_edge back_edge forward_edge cross_edge
+
+##############################################################
+# LearningOutcome data type
+"""
+The `LearningOutcome` data type is used to associate a set of learning outcomes with 
+a course or a curriculum. To instantiate a `LearningOutcome` use:
+
+    LearningOutcome(name, description, hours)
+
+# Arguments
+- `name::AbstractString` : the name of the learning outcome.
+- `description::AbstractString` : detailed description of the learning outcome.
+- `hours::int` : number of class (contact) hours needed to attain the learning outcome. 
+
+# Examples:
+```julia-repl
+julia> LearningOutcome("M1", "Learner will demonstrate the ability to ...", 12)
+```
+"""
+mutable struct LearningOutcome
+    id::Int                             # Unique id for the learning outcome,
+                                        # set when the cousrse is added to a graph
+    name::AbstractString                # Name of the learning outcome
+    description::AbstractString         # A description of the learning outcome
+    hours::Int                          # number of class hours that should be devoted
+                                        # to the learning outcome
+    requisites::Dict{Int, Requisite}    # List of requisites, in
+                                        #(requisite_learning_outcome, requisite_type) format
+    metrics::Dict{String, Any}          # Learning outcome-related metrics
+
+    # Constructor
+    function LearningOutcome(name::AbstractString, description::AbstractString, hours::Int=0)
+        this = new()
+        this.name =name
+        this.description = description
+        this.hours = hours
+        this.id = mod(hash(this.name * this.description), UInt32)
+        this.requisites = Dict{Int, Requisite}()
+        this.metrics = Dict{String, Any}()
+        return this
+    end
+end
+
+
+#"""
+#add_lo_requisite!(rlo, tlo, requisite_type)
+#Add learning outcome rlo as a requisite, of type requisite_type, for target learning 
+#outcome tlo.
+#"""
+function add_lo_requisite!(requisite_lo::LearningOutcome, lo::LearningOutcome, requisite_type::Requisite)
+    lo.requisites[requisite_lo.id] = requisite_type
+end
+
+function add_lo_requisite!(requisite_lo::Array{LearningOutcome}, lo::LearningOutcome, 
+                      requisite_type::Array{Requisite})
+    @assert length(requisite_lo) == length(requisite_type)
+    for i = 1:length(requisite_lo)
+        lo.requisites[requisite_lo[i].id] = requisite_type[i]
+    end
+end
+
+##############################################################
+# Course data type
+"""
+The `Course` data type is used to represent a single course consisting of a given number 
+of credit hours.  To instantiate a `Course` use:
+
+    Course(name, credit_hours; <keyword arguments>)
+
+# Arguments
+Required:
+- `name::AbstractString` : the name of the course.
+- `credit_hours::int` : the number of credit hours associated with the course.
+Keyword:
+- `prefix::AbstractString` : the prefix associated with the course.
+- `num::AbstractString` : the number associated with the course.
+- `institution:AbstractString` : the name of the institution offering the course.
+- `canonical_name::AbstractString` : the common name used for the course.
+
+# Examples:
+```julia-repl
+julia> Course("Calculus with Applications", 4, prefix="MA", num="112", canonical_name="Calculus I")
+```
+"""
+mutable struct Course
+    id::Int                             # Unique course id
+    vertex_id::Dict{Int, Int}           # The vertex id of the course w/in a curriculum graph, stored as 
+                                        # (curriculum_id, vertex_id)
+    name::AbstractString                # Name of the course, e.g., Introduction to Psychology
+    credit_hours::Real                  # Number of credit hours associated with course. For the
+                                        # purpose of analytics, variable credits are not supported
+    prefix::AbstractString              # Typcially a department prefix, e.g., PSY
+    num::AbstractString                 # Course number, e.g., 101, or 302L
+    institution::AbstractString         # Institution offering the course
+    canonical_name::AbstractString      # Standard name used to denote the course in the
+                                        # discipline, e.g., Psychology I
+    requisites::Dict{Int, Requisite}    # List of requisites, in (requisite_course id, requisite_type) format
+    learning_outcomes::Array{LearningOutcome}  # A list of learning outcomes associated with the course
+    metrics::Dict{String, Any}          # Course-related metrics
+
+    # Constructor
+    function Course(name::AbstractString, credit_hours::Real; prefix::AbstractString="", learning_outcomes::Array{LearningOutcome} = Array{LearningOutcome,1}(),
+                    num::AbstractString="", institution::AbstractString="", canonical_name::AbstractString="", id::Int=0)
+        this = new()
+        this.name = name
+        this.credit_hours = credit_hours
+        this.prefix = prefix
+        this.num = num
+        this.institution = institution
+        if id == 0
+            this.id = mod(hash(this.name * this.prefix * this.num * this.institution), UInt32)
+        else 
+            this.id = id
+        end
+        this.canonical_name = canonical_name
+        this.requisites = Dict{Int, Requisite}()
+        this.metrics = Dict{String, Any}()
+        this.learning_outcomes = learning_outcomes
+        this.vertex_id = Dict{Int, Int}()
+        return this
+    end
+end
+
+"""
+    add_requisite!(rc, tc, requisite_type)
+
+Add course rc as a requisite, of type requisite_type, for target course tc.
+
+# Requisite types
+One of the following requisite types must be specified for `rc`:
+- `pre` : a prerequisite course that must be passed before `tc` can be attempted.
+- `co`  : a co-requisite course that may be taken before or at the same time as `tc`.
+- `strict_co` : a strict co-requisite course that must be taken at the same time as `tc`.
+"""
+function add_requisite!(requisite_course::Course, course::Course, requisite_type::Requisite)
+    course.requisites[requisite_course.id] = requisite_type
+end
+
+"""
+    add_requisite!([rc1, rc2, ...], tc, [requisite_type1, requisite_type2, ...])
+
+Add a collection of requisites to target course tc.
+
+# Requisite types
+The following requisite types may be specified for `rc`:
+- `pre` : a prerequisite course that must be passed before `tc` can be attempted.
+- `co`  : a co-requisite course that may be taken before or at the same time as `tc`.
+- `strict_co` : a strict co-requisite course that must be taken at the same time as `tc`.
+"""
+function add_requisite!(requisite_course::Array{Course}, course::Course, requisite_type::Array{Requisite})
+    @assert length(requisite_course) == length(requisite_type)
+    for i = 1:length(requisite_course)
+        course.requisites[requisite_course[i].id] = requisite_type[i]
+    end
+end
+
+"""
+    delete_requisite!(rc, tc)
+
+Remove course rc as a requisite for target course tc.  If rc is not an existing requisite for tc, an
+error is thrown.
+
+# Requisite types
+The following requisite types may be specified for `rc`:
+- `pre` : a prerequisite course that must be passed before `tc` can be attempted.
+- `co`  : a co-requisite course that may be taken before or at the same time as `tc`.
+- `strict_co` : a strict co-requisite course that must be taken at the same time as `tc`.
+"""
+function delete_requisite!(requisite_course::Course, course::Course)
+    #if !haskey(course.requisites, requisite_course.id)  
+    #    error("The requisite you are trying to delete does not exist")
+    #end
+    delete!(course.requisites, requisite_course.id)
+end
+
+#"""
+#    add_learning_outcome!(course, learning_outcome)
+#
+#Add a learning outcome to a course.
+#"""
+#function add_learning_outcome!(course::Course, learning_outcome::LearningOutcome)
+#    push!(course.learning_outcomes, learning_outcome)
+#end
+
+#"""
+#    add_learning_outcome!(course, [lo1, lo2, ...])
+#
+#Add a collection `lo1, lo2, ...` of learning outcome to a course.
+#"""
+#function add_learning_outcome!(course::Course, learning_outcome::Array{LearningOutcome})
+#    for i = 1:length(learning_outcome)
+#        push!(course.learning_outcomes, learning_outcome[i])
+#    end
+#end
+
+##############################################################
+# Curriculum data type
+# The required curriculum associated with a degree program
+"""
+The `Curriculum` data type is used to represent the collection of courses that must be
+be completed in order to earn a particualr degree. Thus, we use the terms *curriculum* and
+*degree program* synonymously. To instantiate a `Curriculum` use:
+
+    Curriculum(name, courses; <keyword arguments>)
+
+# Arguments
+Required:
+- `name::AbstractString` : the name of the curriculum.
+- `courses::Array{Course}` : the collection of required courses that comprise the curriculum.
+Keyword:
+- `degree_type::Degree` : the type of degree, allowable 
+    types: `AA`, `AS`, `AAS`, `BA`, `BS` (default).
+- `institution:AbstractString` : the name of the institution offering the curriculum.
+- `system_type::System` : the type of system the institution uses, allowable 
+    types: `semester` (default), `quarter`.
+- `CIP::AbstractString` : the Classification of Instructional Programs (CIP) code for the 
+    curriculum.  See: `https://nces.ed.gov/ipeds/cipcode`
+
+# Examples:
+```julia-repl
+julia> Curriculum("Biology", courses, institution="South Harmon Tech", degree_type=AS, CIP="26.0101")
+```
+"""
+mutable struct Curriculum
+    id::Int                             # Unique curriculum ID
+    name::AbstractString                # Name of the curriculum (can be used as an identifier)
+    institution::AbstractString         # Institution offering the curriculum
+    degree_type::Degree                 # Type of degree_type
+    system_type::System                 # Semester or quarter system
+    CIP::AbstractString                 # CIP code associated with the curriculum
+    courses::Array{Course}              # Array of required courses in curriculum
+    num_courses::Int                    # Number of required courses in curriculum
+    credit_hours::Real                  # Total number of credit hours in required curriculum
+    graph::SimpleDiGraph{Int}           # Directed graph representation of pre-/co-requisite structure
+                                        # of the curriculum
+    learning_outcomes::Array{LearningOutcome}  # A list of learning outcomes associated with the curriculum
+    metrics::Dict{String, Any}          # Curriculum-related metrics
+
+    # Constructor
+    function Curriculum(name::AbstractString, courses::Array{Course}; learning_outcomes::Array{LearningOutcome} = Array{LearningOutcome,1}(),
+                        degree_type::Degree=BS, system_type::System=semester, institution::AbstractString="", CIP::AbstractString="26.0101", 
+                        id::Int=0, sortby_ID::Bool=true)
+        this = new()
+        this.name = name
+        this.degree_type = degree_type
+        this.system_type = system_type
+        this.institution = institution
+        if id == 0
+            this.id = mod(hash(this.name * this.institution * string(this.degree_type)), UInt32)
+        else 
+            this.id = id
+        end
+        this.CIP = CIP
+        if sortby_ID
+            this.courses = sort(collect(courses), by=c->c.id)
+        else
+            this.courses = courses
+        end
+        this.num_courses = length(this.courses)
+        this.credit_hours = total_credits(this)
+        this.graph = SimpleDiGraph{Int}()
+        create_graph!(this)
+        this.metrics = Dict{String, Any}()
+        this.learning_outcomes = learning_outcomes
+        errors = IOBuffer()
+        if(isvalid_curriculum(this, errors))
+            return this
+        else
+            printstyled("WARNING: Curriculum was created, but is invalid:", color = :yellow)
+            println(String(take!(errors)))
+            return this
+        end
+    end
+end
+
+# TODO: update a curriculum graph if requisites have been added/removed or courses have been added/removed
+#function update_curriculum(curriculum::Curriculum, courses::Array{Course}=())
+#    # if courses array is empty, no new courses were added
+#end
+
+function map_vertex_ids(curriculum::Curriculum)
+    mapped_ids = Dict{Int, Int}()
+    for c in curriculum.courses
+        mapped_ids[c.id] = c.vertex_id[curriculum.id]
+    end
+    return mapped_ids
+end
+
+function course_from_id(id::Int, curriculum::Curriculum)
+    for c in curriculum.courses
+        if c.id == id
+            return c
+        end
+    end
+end
+
+function total_credits(curriculum::Curriculum)
+    total_credits = 0
+    for c in curriculum.courses
+        total_credits += c.credit_hours
+    end
+    return total_credits
+end
+
+#"""
+#    create_graph!(c::Curriculum)
+#
+#Create a curriculum directed graph from a curriculum specification. The graph is stored as a 
+#LightGraph.jl implemenation within the Curriculum data object.
+#"""
+function create_graph!(curriculum::Curriculum)
+    for (i, c) in enumerate(curriculum.courses)
+        if add_vertex!(curriculum.graph)
+            c.vertex_id[curriculum.id] = i    # The vertex id of a course w/in the curriculum
+                                              # Lightgraphs orders graph vertices sequentially
+                                              # TODO: make sure course is not alerady in the curriculum   
+        else
+            error("vertex could not be created")
+        end
+    end
+    mapped_vertex_ids = map_vertex_ids(curriculum)
+    for c in curriculum.courses
+        for r in collect(keys(c.requisites))
+            if add_edge!(curriculum.graph, mapped_vertex_ids[r], c.vertex_id[curriculum.id])
+            else
+                error("edge could not be created")
+            end
+        end
+    end
+end
+
+function requisite_type(curriculum::Curriculum, src_course_id::Int, dst_course_id::Int)
+    src = 0; dst = 0
+    for c in curriculum.courses
+        if c.vertex_id == src_course_id
+            src = c
+        elseif c.vertex_id == dst_course_id
+            dst = c
+        end
+    end
+    if ((src == 0 || dst == 0) || !haskey(dst.requisites, src))
+        error("edge ($src_course_id, $dst_course_id) does not exist")
+    else
+        return dst.requisites[src]
+    end
+end
+
+##############################################################
+# Term data type
+"""
+The `Term` data type is used to represent a single term within a `DegreePlan`. To 
+instantiate a `Term` use:
+
+    Term([c1, c2, ...])
+
+where c1, c2, ... are `Course` data objects
+"""
+mutable struct Term
+    courses::Array{Course}              # The courses associated with a term in a degree plan
+    num_courses::Int                    # The number of courses in the Term
+    credit_hours::Real                  # The number of credit hours associated with the term
+    metrics::Dict{String, Any}          # Term-related metrics
+
+    # Constructor
+    function Term(courses::Array{Course})
+        this = new()
+        this.num_courses = length(courses)
+        this.courses = Array{Course}(undef, this.num_courses)
+        this.credit_hours = 0
+        for i = 1:this.num_courses
+            this.courses[i] = courses[i]
+            this.credit_hours += courses[i].credit_hours
+        end
+        this.metrics = Dict{String, Any}()
+        return this
+    end
+end
+
+##############################################################
+# Degree Plan data types
+"""
+The `DegreePlan` data type is used to represent the collection of courses that must be
+be completed in order to earn a particualr degree.  To instantiate a `Curriculum` use:
+
+    DegreePlan(name, curriculum, terms, additional_courses)
+
+# Arguments
+- `name::AbstractString` : the name of the degree plan.
+- `curriculum::Curriculum` : the curriculum the degree plan must satisfy.
+- `terms::Array{Term}` : the arrangement of terms associated with the degree plan.
+- `additional_courses::Array{Course}` : additional courses in the degree plan that are not
+   a part of the curriculum. E.g., a prerequisite math class to the first required math
+   class in the curriculum.
+
+# Examples:
+```julia-repl
+julia> DegreePlan("Biology 4-year Degree Plan", curriculum, terms)
+```
+"""
+mutable struct DegreePlan
+    name::AbstractString                # Name of the degree plan
+    curriculum::Curriculum              # Curriculum the degree plan satisfies
+    additional_courses::Array{Course}   # Additional (non-required) courses added to the curriculum,
+                                        # e.g., these may be preparatory courses
+    graph::SimpleDiGraph{Int}           # Directed graph representation of pre-/co-requisite structure 
+                                        # of the degre plan
+    terms::Array{Term}                  # The terms associated with the degree plan
+    num_terms::Int                      # Number of terms in the degree plan
+    credit_hours::Real                  # Total number of credit hours in the degree plan
+    metrics::Dict{String, Any}          # Dergee Plan-related metrics
+
+    # Constructor
+    function DegreePlan(name::AbstractString, curriculum::Curriculum, terms::Array{Term,1},
+                        additional_courses::Array{Course,1}=Array{Course,1}())
+        this = new()
+        this.name = name
+        this.curriculum = curriculum
+        this.num_terms = length(terms)
+        this.terms = Array{Term}(undef, this.num_terms)
+        this.credit_hours = 0
+        for i = 1:this.num_terms
+            this.terms[i] = terms[i]
+            this.credit_hours += terms[i].credit_hours
+        end
+        if isassigned(additional_courses)
+            this.additional_courses = Array{Course}(undef, length(additional_courses))
+            for i = 1:length(additional_courses)
+                this.additional_courses[i] = additional_courses[i]
+            end
+        end
+        this.metrics = Dict{String, Any}()
+        return this
+    end
+end
+
+"""
+In degree plan `plan`, find the term in which course `course` appears.  If `course` in not in the degree plan an
+error message is provided.
+"""
+function find_term(plan::DegreePlan, course::Course)
+    for (i, term) in enumerate(plan.terms)
+        if course in term.courses
+            return i
+        end
+    end
+    write(error_msg, "Course $(course.name) is not in the degree plan")
+end